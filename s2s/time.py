"""AI4S2S time utils.

Utilities designed to aid in seasonal-to-subseasonal prediction experiments in
which we search for skillful predictors preceding a certain event of interest.

Time indices are anchored to the target period of interest. By keeping
observations from the same cycle (typically 1 year) together and paying close
attention to the treatment of adjacent cycles, we avoid information leakage
between train and test sets.

Example:

    >>> import s2s.time
    >>>
    >>> # Countdown the weeks until New Year's Eve
    >>> calendar = s2s.time.AdventCalendar(anchor_date=(12, 31), freq="7d")
    >>> calendar
    AdventCalendar(month=12, day=31, freq=7d, n=52)
    >>> print(calendar)
    52 periods of 7d leading up to 12/31.

    >>> # Get the 60-day periods leading up to New Year's eve for the year 2020
    >>> calendar = s2s.time.AdventCalendar(anchor_date=(12, 31), freq='60d')
    >>> calendar.map_year(2020)
    t-0    (2020-11-01, 2020-12-31]
    t-1    (2020-09-02, 2020-11-01]
    t-2    (2020-07-04, 2020-09-02]
    t-3    (2020-05-05, 2020-07-04]
    t-4    (2020-03-06, 2020-05-05]
    t-5    (2020-01-06, 2020-03-06]
    Name: 2020, dtype: interval

    >>> # Get the 180-day periods leading up to New Year's eve for 2020 - 2022 inclusive.
    >>> calendar = s2s.time.AdventCalendar(anchor_date=(12, 31), freq='180d')
    >>> # note the leap year:
    >>> calendar.map_years(2020, 2022)
                               t-0                       t-1
    2022  (2022-07-04, 2022-12-31]  (2022-01-05, 2022-07-04]
    2021  (2021-07-04, 2021-12-31]  (2021-01-05, 2021-07-04]
    2020  (2020-07-04, 2020-12-31]  (2020-01-06, 2020-07-04]

    >>> # To get a stacked representation:
    >>> calendar.map_years(2020, 2022, flat=True)
    0    (2022-07-04, 2022-12-31]
    1    (2022-01-05, 2022-07-04]
    2    (2021-07-04, 2021-12-31]
    3    (2021-01-05, 2021-07-04]
    4    (2020-07-04, 2020-12-31]
    5    (2020-01-06, 2020-07-04]
    dtype: interval

"""
import warnings
from typing import Tuple
from typing import Union
import pandas as pd
import xarray as xr


class AdventCalendar:
    """Countdown time to anticipated anchor date or period of interest."""

    def __init__(
        self, anchor_date: Tuple[int, int] = (11, 30), freq: str = "7d"
    ) -> None:
        """Instantiate a basic calendar with minimal configuration.

        Set up the calendar with given freq ending exactly on the anchor date.
        The index will extend back in time as many periods as fit within the
        cycle time of one year.

        Args:
            anchor_date: Tuple of the form (month, day). Effectively the origin
                of the calendar. It will countdown until this date. 
            freq: Frequency of the calendar datetime. The input string must follow 
                the same format as pandas.DatetimeIndex.

        Example:
            Instantiate a calendar counting down the weeks until new-year's
            eve.

            >>> import s2s.time
            >>> calendar = s2s.time.AdventCalendar(anchor_date=(12, 31), freq="7d")
            >>> calendar
            AdventCalendar(month=12, day=31, freq=7d, n=52)
            >>> print(calendar)
            "52 periods of 7d leading up to 12/31."

        """
        self.month = anchor_date[0]
        self.day = anchor_date[1]
        self.freq = freq
        self.n = pd.Timedelta("365days") // pd.to_timedelta(freq)

    def map_year(self, year: int) -> pd.Series:
        """Return a concrete IntervalIndex for the given year.

        Since the AdventCalendar represents a periodic event, it is first
        instantiated without a specific year. This method adds a specific year
        to the calendar and returns an intervalindex, applying the
        AdvenctCalendar to this specific year.

        Args:
            year: The year for which the AdventCalendar will be realized

        Returns:
            Pandas Series filled with Intervals of the calendar's frequency, counting
            backwards from the calendar's anchor_date.

        Example:

            >>> import s2s.time
            >>> calendar = s2s.time.AdventCalendar(anchor_date=(12, 31), freq='60d')
            >>> calendar.map_year(2020)
            t-0    (2020-11-01, 2020-12-31]
            t-1    (2020-09-02, 2020-11-01]
            t-2    (2020-07-04, 2020-09-02]
            t-3    (2020-05-05, 2020-07-04]
            t-4    (2020-03-06, 2020-05-05]
            t-5    (2020-01-06, 2020-03-06]
            Name: 2020, dtype: interval
        """
        anchor = pd.Timestamp(year, self.month, self.day)
        intervals = pd.interval_range(end=anchor, periods=self.n, freq=self.freq)
        intervals = pd.Series(intervals[::-1], name=str(year))
        intervals.index = intervals.index.map(lambda i: f"t-{i}")
        return intervals

    def map_years(
        self, start: int = 1979, end: int = 2020, flat: bool = False
    ) -> pd.DataFrame:
        """Return a periodic IntervalIndex for the given years.

        Like ``map_year``, but for multiple years.

        Args:
            start: The first year for which the calendar will be realized
            end: The last year for which the calendar will be realized
            flat: If False, years are rows and lag times are columns in the
                dataframe. If True, years and lags are stacked to form a
                continous index.

        Returns:
            Pandas DataFrame filled with Intervals of the calendar's frequency,
            counting backwards from the calendar's anchor_date.

        Example:

            >>> import s2s.time
            >>> calendar = s2s.time.AdventCalendar(anchor_date=(12, 31), freq='180d')
            >>> # note the leap year:
            >>> calendar.map_years(2020, 2022)
                                       t-0                       t-1
            2022  (2022-07-04, 2022-12-31]  (2022-01-05, 2022-07-04]
            2021  (2021-07-04, 2021-12-31]  (2021-01-05, 2021-07-04]
            2020  (2020-07-04, 2020-12-31]  (2020-01-06, 2020-07-04]

            >>> # To get a stacked representation:
            >>> calendar.map_years(2020, 2022, flat=True)
            0    (2022-07-04, 2022-12-31]
            1    (2022-01-05, 2022-07-04]
            2    (2021-07-04, 2021-12-31]
            3    (2021-01-05, 2021-07-04]
            4    (2020-07-04, 2020-12-31]
            5    (2020-01-06, 2020-07-04]
            dtype: interval
        """
        index = pd.concat(
            [self.map_year(year) for year in range(start, end + 1)], axis=1
        ).T[::-1]

        if flat:
            return index.stack().reset_index(drop=True)

        return index

<<<<<<< HEAD
=======
    def map_to_data(self, input_data: Union[pd.Series, pd.DataFrame, xr.Dataset, xr.DataArray],
        flat: bool = False
        ) -> pd.DataFrame:
        """Map the calendar to input data period.
        
        Get datetime range from input data and generate corresponding interval index. This method
        guarentees that the generated interval (calendar) indices would be covered by the input
        data.

        Args:
            input_data: Input data for datetime mapping. Its index must be pandas.DatetimeIndex.
            flat: Same as the argument in ``map_years``.

        Returns:
            Pandas DataFrame filled with Intervals of the calendar's frequency.
            (also see ``map_year`` and ``map_years``)
        """
        # check the datetime order of input data
        first_timestamp = input_data.index.min()
        last_timestamp = input_data.index.max()

        map_last_year = last_timestamp.year
        # ensure that the input data could always cover the advent calendar
        map_first_year = first_timestamp.year + 1
        # check if the last date(time) is covered by the advent calendar
        anchor_date_with_year = pd.Timestamp(year=map_last_year, month=self.month, day=self.day)
        if anchor_date_with_year > last_timestamp:
            map_last_year = map_last_year - 1
            
        if map_last_year > map_first_year:
            intervals = self.map_years(map_first_year, map_last_year, flat)
            # check if the input data cover all the intervals
            if intervals.iloc[-1,-1].left < first_timestamp:
                warnings.warn("The last few intervals are not fully covered by the input data.", UserWarning)
        elif map_last_year == map_first_year:
            intervals = self.map_year(map_last_year)
            # check if the input data cover all the intervals
            if intervals.iloc[-1].left < first_timestamp:
                warnings.warn("The last few intervals are not fully covered by the input data.", UserWarning)
        else:
            raise ValueError("The input data could not cover the target advent calendar.")

        return intervals

>>>>>>> 01a89099
    def __str__(self):
        return f"{self.n} periods of {self.freq} leading up to {self.month}/{self.day}."

    def __repr__(self):
        props = ", ".join([f"{k}={v}" for k, v in self.__dict__.items()])
        return f"AdventCalendar({props})"

    def lag_shift_trim(self, lag, start_target, end_target):
        """Only keep indices up to the given lag for target time period.
        """
        # lag 4 (see mark_target_period in time.py)
        # intervals.iloc[:,4:4+4] # get lag 4 for t-0 to t-3 function(lag, start_target, end_target)
        # intervals.iloc[:,4:4+4].stack().reset_index(drop=True)
        
        raise NotImplementedError

    def mark_target_period(self, start=None, end=None, periods=None): # we can drop end since we have anchor date
        """Mark indices that fall within the target period."""
        # eg in pd.period_range you have to specify 2 of 3 (start/end/periods)
        if start and end:
            pass
        elif start and periods:
            pass
        elif end and periods:
            pass
        else:
            raise ValueError("Of start/end/periods, specify exactly 2")
        raise NotImplementedError
        
    def get_lagged_indices(self, lag=1):  # noqa
        """Return indices shifted backward by given lag."""
        raise NotImplementedError

    def get_train_indices(self, strategy, params):  # noqa
        """Return indices for training data indices using given strategy."""
        raise NotImplementedError

    def get_test_indices(self, strategy, params):  # noqa
        """Return indices for test data indices using given strategy."""
        raise NotImplementedError

    def get_train_test_indices(self, strategy, params):  # noqa
        """Shorthand for getting both train and test indices."""
        # train = self.get_train_sets()
        # test = self.get_test_sets()
        # return train, test
        raise NotImplementedError<|MERGE_RESOLUTION|>--- conflicted
+++ resolved
@@ -174,8 +174,6 @@
 
         return index
 
-<<<<<<< HEAD
-=======
     def map_to_data(self, input_data: Union[pd.Series, pd.DataFrame, xr.Dataset, xr.DataArray],
         flat: bool = False
         ) -> pd.DataFrame:
@@ -206,21 +204,20 @@
             map_last_year = map_last_year - 1
             
         if map_last_year > map_first_year:
-            intervals = self.map_years(map_first_year, map_last_year, flat)
+            self.intervals = self.map_years(map_first_year, map_last_year, flat)
             # check if the input data cover all the intervals
-            if intervals.iloc[-1,-1].left < first_timestamp:
+            if self.intervals.iloc[-1,-1].left < first_timestamp:
                 warnings.warn("The last few intervals are not fully covered by the input data.", UserWarning)
         elif map_last_year == map_first_year:
-            intervals = self.map_year(map_last_year)
+            self.intervals = self.map_year(map_last_year)
             # check if the input data cover all the intervals
-            if intervals.iloc[-1].left < first_timestamp:
+            if self.intervals.iloc[-1].left < first_timestamp:
                 warnings.warn("The last few intervals are not fully covered by the input data.", UserWarning)
         else:
             raise ValueError("The input data could not cover the target advent calendar.")
 
-        return intervals
-
->>>>>>> 01a89099
+        return self.intervals
+
     def __str__(self):
         return f"{self.n} periods of {self.freq} leading up to {self.month}/{self.day}."
 
@@ -228,14 +225,17 @@
         props = ", ".join([f"{k}={v}" for k, v in self.__dict__.items()])
         return f"AdventCalendar({props})"
 
-    def lag_shift_trim(self, lag, start_target, end_target):
+    def discard(self, lag: int = 1, start: str = "t-1") -> pd.DataFrame:
         """Only keep indices up to the given lag for target time period.
         """
-        # lag 4 (see mark_target_period in time.py)
-        # intervals.iloc[:,4:4+4] # get lag 4 for t-0 to t-3 function(lag, start_target, end_target)
-        # intervals.iloc[:,4:4+4].stack().reset_index(drop=True)
-        
-        raise NotImplementedError
+        # check the dimension of generated datetime intervals
+        start_index = int(start.split("-")[-1])
+
+        if self.intervals.ndim == 2:
+            self.intervals_trim = self.intervals.iloc[:,:start_index+lag+1]
+        # intervals are one dimentional stack
+
+        return self.intervals_trim
 
     def mark_target_period(self, start=None, end=None, periods=None): # we can drop end since we have anchor date
         """Mark indices that fall within the target period."""
