--- conflicted
+++ resolved
@@ -48,7 +48,7 @@
 @pytest.fixture(autouse=True, scope="class")
 def example_field_multiple_lags(raw_field, dummy_calendar):
     cal = dummy_calendar.map_to_data(raw_field)
-    return resample(cal, raw_field).sst.sel(i_interval=slice(-4, -1))
+    return resample(cal, raw_field).sst.sel(i_interval=slice(-3, -1))
 
 
 @pytest.fixture(autouse=True, scope="class")
@@ -231,13 +231,8 @@
     def test_fit_transform(self, example_field, example_target):
         rgdr = RGDR(eps_km=600, alpha=0.05, min_area_km2=1000**2)
         clustered_data = rgdr.fit_transform(example_field, example_target)
-<<<<<<< HEAD
-        cluster_labels = np.array(
-            ["i_interval:-1_cluster:-1", "i_interval:-1_cluster:-2", "i_interval:-1_cluster:1"]
-=======
         expected_labels = np.array(
-            ["lag:1_cluster:-2", "lag:1_cluster:1"]
->>>>>>> 51be6ab6
+            ["i_interval:-1_cluster:-2", "i_interval:-1_cluster:1"]
         )
         np.testing.assert_array_equal(clustered_data["cluster_labels"], expected_labels)
 
@@ -248,18 +243,10 @@
         clustered_data = rgdr.fit_transform(example_field_multiple_lags, example_target)
         expected_labels = np.array(
             [
-<<<<<<< HEAD
-                "i_interval:-1_cluster:-2",
-                "i_interval:-1_cluster:1",
-                "i_interval:-2_cluster:-1",
-                "i_interval:-2_cluster:1",
-                "i_interval:-3_cluster:-1",
-                "i_interval:-4_cluster:-2",
-=======
-               "lag:1_cluster:-1", "lag:1_cluster:-2", "lag:1_cluster:1",
-               "lag:2_cluster:-1", "lag:2_cluster:1",
-               "lag:3_cluster:-1", "lag:3_cluster:1"
->>>>>>> 51be6ab6
+                "i_interval:-1_cluster:-1", "i_interval:-1_cluster:-2",
+                "i_interval:-1_cluster:1", "i_interval:-2_cluster:-1",
+                "i_interval:-2_cluster:1", "i_interval:-3_cluster:-1",
+                "i_interval:-3_cluster:1"
             ]
         )
         np.testing.assert_array_equal(clustered_data["cluster_labels"], expected_labels)
